--- conflicted
+++ resolved
@@ -21,19 +21,12 @@
                python3-numpy,
                python3-setuptools
 Standards-Version: 3.9.4
-<<<<<<< HEAD
-X-Python-Version: >= 2.6
-X-Python3-Version: >= 3.2
-Homepage: http://scikits-image.org
-Vcs-Browser: https://github.com/scikits-image/scikits-image
-Vcs-Git: git://github.com/scikits-image/scikits-image.git
-XS-Testsuite: autopkgtest
-=======
-XS-Python-Version: >= 2.6
 Homepage: http://scikit-image.org
 Vcs-Browser: https://github.com/scikit-image/scikit-image
 Vcs-Git: git://github.com/scikit-image/scikit-image.git
->>>>>>> 8a06a227
+X-Python-Version: >= 2.6
+X-Python3-Version: >= 3.2
+XS-Testsuite: autopkgtest
 
 Package: python-skimage
 Architecture: all
@@ -63,7 +56,7 @@
 Recommends: python3-imaging, python3-matplotlib (>= 1.0), python3-nose
 Suggests: python-skimage-doc
 Description: Python 3 modules for image processing
- scikits-image is a collection of image processing algorithms for
+ scikit-image is a collection of image processing algorithms for
  Python.  It performs tasks such as image loading, filtering,
  morphology, segmentation, color conversions, and transformations.
  .
@@ -82,13 +75,9 @@
 Architecture: any
 Depends: python-numpy, ${misc:Depends}, ${python:Depends}, ${shlibs:Depends}
 Recommends: python-skimage
-<<<<<<< HEAD
-Description: Optimized low-level algorithms for scikits-image
-=======
 Provides: ${python:Provides}
 XB-Python-Version: ${python:Versions}
 Description: Optimized low-level algorithms for scikit-image
->>>>>>> 8a06a227
  This is an add-on package for python-skimage. It provides
  optimized, low-level implementations of algorithms.
  .
@@ -98,7 +87,7 @@
 Architecture: any
 Depends: python3-numpy, ${misc:Depends}, ${python3:Depends}, ${shlibs:Depends}
 Recommends: python3-skimage
-Description: Optimized low-level algorithms for Python 3 scikits-image
+Description: Optimized low-level algorithms for Python 3 scikit-image
  This is an add-on package for python-skimage. It provides
  optimized, low-level implementations of algorithms.
  .
