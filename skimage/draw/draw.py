# coding: utf-8
import numpy as np

from .._shared._geometry import polygon_clip
from ._draw import (_coords_inside_image, _line, _line_aa,
                    _polygon, _ellipse_perimeter,
                    _circle_perimeter, _circle_perimeter_aa,
                    _bezier_curve)


def _ellipse_in_shape(shape, center, radiuses, orientation=0.):
    """ Generate coordinates of points within ellipse bounded by shape.
    see: http://www.maa.org/external_archive/joma/Volume8/Kalman/General.html

    :param shape: (int, int) shape of image
    :param center: (float, float) position of center
    :param radiuses: (float, float) size of the two half axis
    :param orientation: float, orientation in radians in range (0, PI/2)
    :return: [int], [int] coordinates of ellipse
    """
    r_lim, c_lim = np.ogrid[0:float(shape[0]), 0:float(shape[1])]
<<<<<<< HEAD
    r, c = center
    ry, rx = radiuses
    orientation = orientation % (np.pi / 2.)
    sin_alpha, cos_alpha = np.sin(orientation), np.cos(orientation)
    x, y = (r_lim - r), (c_lim - c)
    distances = ((x * cos_alpha + y * sin_alpha) / ry) ** 2 \
                + ((x * sin_alpha + y * cos_alpha) / rx) ** 2
    return np.nonzero(distances < 1)


def ellipse(r, c, yradius, xradius, shape=None, orientation=0.):
=======
    r_o, c_o = center
    r_r, c_r = radiuses
    distances = ((r_lim - r_o) / r_r) ** 2 + ((c_lim - c_o) / c_r) ** 2
    return np.nonzero(distances < 1)


def ellipse(r, c, r_radius, c_radius, shape=None):
>>>>>>> 86edbf08
    """Generate coordinates of pixels within ellipse.

    The ellipse equation:
    ``((x * cos(alpha) + y * sin(alpha)) / xradius) ** 2
                + ((x * sin(alpha) + y * cos(alpha)) / yradius) ** 2 = 1``

    Parameters
    ----------
    r, c : double
        Centre coordinate of ellipse.
    r_radius, c_radius : double
        Minor and major semi-axes. ``(r/r_radius)**2 + (c/c_radius)**2 = 1``.
    shape : tuple, optional
<<<<<<< HEAD
        Image shape which is used to determine the maximum extent of output pixel
        coordinates. This is useful for ellipses which exceed the image size.
        By default the full extent of the ellipse are used.
    orientation : float, optional (default 0.)
        Set the ellipse orientation (rotation) in range (0, PI/2)
        in contra clock wise direction, so 90 degree means swap ellipse axis
=======
        Image shape which is used to determine the maximum extent of output
        pixel coordinates. This is useful for ellipses that exceed the image
        size. If None, the full extent of the ellipse is used.
>>>>>>> 86edbf08

    Returns
    -------
    rr, cc : ndarray of int
        Pixel coordinates of ellipse.
        May be used to directly index into an array, e.g.
        ``img[rr, cc] = 1``.

    Examples
    --------
    >>> from skimage.draw import ellipse
    >>> img = np.zeros((10, 10), dtype=np.uint8)
    >>> rr, cc = ellipse(5, 5, 3, 4)
    >>> img[rr, cc] = 1
    >>> img
    array([[0, 0, 0, 0, 0, 0, 0, 0, 0, 0],
           [0, 0, 0, 0, 0, 0, 0, 0, 0, 0],
           [0, 0, 0, 0, 0, 0, 0, 0, 0, 0],
           [0, 0, 0, 1, 1, 1, 1, 1, 0, 0],
           [0, 0, 1, 1, 1, 1, 1, 1, 1, 0],
           [0, 0, 1, 1, 1, 1, 1, 1, 1, 0],
           [0, 0, 1, 1, 1, 1, 1, 1, 1, 0],
           [0, 0, 0, 1, 1, 1, 1, 1, 0, 0],
           [0, 0, 0, 0, 0, 0, 0, 0, 0, 0],
           [0, 0, 0, 0, 0, 0, 0, 0, 0, 0]], dtype=uint8)

    >>> img = np.zeros((10, 12), dtype=np.uint8)
    >>> rr, cc = ellipse(5, 6, 3, 4, orientation=np.deg2rad(30))
    >>> img[rr, cc] = 1
    >>> img
    array([[0, 0, 0, 0, 0, 0, 0, 0, 0, 0, 0, 0],
           [0, 0, 0, 0, 0, 0, 0, 0, 0, 0, 0, 0],
           [0, 0, 0, 0, 0, 0, 1, 1, 1, 1, 1, 0],
           [0, 0, 0, 0, 0, 1, 1, 1, 1, 1, 1, 0],
           [0, 0, 0, 0, 1, 1, 1, 1, 1, 1, 1, 0],
           [0, 0, 0, 1, 1, 1, 1, 1, 1, 1, 0, 0],
           [0, 0, 1, 1, 1, 1, 1, 1, 1, 0, 0, 0],
           [0, 0, 1, 1, 1, 1, 1, 1, 0, 0, 0, 0],
           [0, 0, 1, 1, 1, 1, 1, 0, 0, 0, 0, 0],
           [0, 0, 0, 0, 0, 0, 0, 0, 0, 0, 0, 0]], dtype=uint8)

    """

    center = np.array([r, c])
<<<<<<< HEAD
    radiuses = np.array([yradius, xradius])
    # allow just rotation with in range 90 degree
    orientation = orientation % (np.pi / 2.)
=======
    radiuses = np.array([r_radius, c_radius])
>>>>>>> 86edbf08

    # The upper_left and lower_right corners of the smallest rectangle
    # containing the ellipse.
    radiuses_yrot = max([yradius * np.sin(orientation), xradius * np.cos(orientation)])
    radiuses_xrot = max([yradius * np.cos(orientation), xradius * np.sin(orientation)])
    radiuses_rot = np.array([radiuses_yrot, radiuses_xrot])
    upper_left = np.ceil(center - radiuses_rot).astype(int)
    lower_right = np.floor(center + radiuses_rot).astype(int)

    if shape is not None:
        # Constrain upper_left and lower_right by shape boundary.
        upper_left = np.maximum(upper_left, np.array([0, 0]))
        lower_right = np.minimum(lower_right, np.array(shape[:2]) - 1)

    shifted_center = center - upper_left
    bounding_shape = lower_right - upper_left + 1

    rr, cc = _ellipse_in_shape(bounding_shape, shifted_center, radiuses,
                               orientation)
    rr.flags.writeable = True
    cc.flags.writeable = True
    rr += upper_left[0]
    cc += upper_left[1]
    return rr, cc


def circle(r, c, radius, shape=None):
    """Generate coordinates of pixels within circle.

    Parameters
    ----------
    r, c : double
        Centre coordinate of circle.
    radius : double
        Radius of circle.
    shape : tuple, optional
        Image shape which is used to determine the maximum extent of output
        pixel coordinates. This is useful for circles that exceed the image
        size. If None, the full extent of the circle is used.

    Returns
    -------
    rr, cc : ndarray of int
        Pixel coordinates of circle.
        May be used to directly index into an array, e.g.
        ``img[rr, cc] = 1``.

    Examples
    --------
    >>> from skimage.draw import circle
    >>> img = np.zeros((10, 10), dtype=np.uint8)
    >>> rr, cc = circle(4, 4, 5)
    >>> img[rr, cc] = 1
    >>> img
    array([[0, 0, 1, 1, 1, 1, 1, 0, 0, 0],
           [0, 1, 1, 1, 1, 1, 1, 1, 0, 0],
           [1, 1, 1, 1, 1, 1, 1, 1, 1, 0],
           [1, 1, 1, 1, 1, 1, 1, 1, 1, 0],
           [1, 1, 1, 1, 1, 1, 1, 1, 1, 0],
           [1, 1, 1, 1, 1, 1, 1, 1, 1, 0],
           [1, 1, 1, 1, 1, 1, 1, 1, 1, 0],
           [0, 1, 1, 1, 1, 1, 1, 1, 0, 0],
           [0, 0, 1, 1, 1, 1, 1, 0, 0, 0],
           [0, 0, 0, 0, 0, 0, 0, 0, 0, 0]], dtype=uint8)
    """
    return ellipse(r, c, radius, radius, shape)


def polygon_perimeter(r, c, shape=None, clip=False):
    """Generate polygon perimeter coordinates.

    Parameters
    ----------
    r : (N,) ndarray
        Row coordinates of vertices of polygon.
    c : (N,) ndarray
        Column coordinates of vertices of polygon.
    shape : tuple, optional
        Image shape which is used to determine maximum extents of output pixel
        coordinates. This is useful for polygons that exceed the image size.
        If None, the full extents of the polygon is used.
    clip : bool, optional
        Whether to clip the polygon to the provided shape.  If this is set
        to True, the drawn figure will always be a closed polygon with all
        edges visible.

    Returns
    -------
    rr, cc : ndarray of int
        Pixel coordinates of polygon.
        May be used to directly index into an array, e.g.
        ``img[rr, cc] = 1``.

    Examples
    --------
    >>> from skimage.draw import polygon_perimeter
    >>> img = np.zeros((10, 10), dtype=np.uint8)
    >>> rr, cc = polygon_perimeter([5, -1, 5, 10],
    ...                            [-1, 5, 11, 5],
    ...                            shape=img.shape, clip=True)
    >>> img[rr, cc] = 1
    >>> img
    array([[0, 0, 0, 0, 1, 1, 1, 0, 0, 0],
           [0, 0, 0, 1, 0, 0, 0, 1, 0, 0],
           [0, 0, 1, 0, 0, 0, 0, 0, 1, 0],
           [0, 1, 0, 0, 0, 0, 0, 0, 0, 1],
           [1, 0, 0, 0, 0, 0, 0, 0, 0, 1],
           [1, 0, 0, 0, 0, 0, 0, 0, 0, 1],
           [1, 0, 0, 0, 0, 0, 0, 0, 0, 1],
           [0, 1, 1, 0, 0, 0, 0, 0, 0, 1],
           [0, 0, 0, 1, 0, 0, 0, 1, 1, 0],
           [0, 0, 0, 0, 1, 1, 1, 0, 0, 0]], dtype=uint8)

    """
    if clip:
        if shape is None:
            raise ValueError("Must specify clipping shape")
        clip_box = np.array([0, 0, shape[0] - 1, shape[1] - 1])
    else:
        clip_box = np.array([np.min(r), np.min(c),
                             np.max(r), np.max(c)])

    # Do the clipping irrespective of whether clip is set.  This
    # ensures that the returned polygon is closed and is an array.
    r, c = polygon_clip(r, c, *clip_box)

    r = np.round(r).astype(int)
    c = np.round(c).astype(int)

    # Construct line segments
    rr, cc = [], []
    for i in range(len(r) - 1):
        line_r, line_c = line(r[i], c[i], r[i + 1], c[i + 1])
        rr.extend(line_r)
        cc.extend(line_c)

    rr = np.asarray(rr)
    cc = np.asarray(cc)

    if shape is None:
        return rr, cc
    else:
        return _coords_inside_image(rr, cc, shape)


def set_color(img, coords, color, alpha=1):
    """Set pixel color in the image at the given coordinates.

    Coordinates that exceed the shape of the image will be ignored.

    Parameters
    ----------
    img : (M, N, D) ndarray
        Image
    coords : tuple of ((P,) ndarray, (P,) ndarray)
        Row and column coordinates of pixels to be colored.
    color : (D,) ndarray
        Color to be assigned to coordinates in the image.
    alpha : scalar or (N,) ndarray
        Alpha values used to blend color with image.  0 is transparent,
        1 is opaque.

    Returns
    -------
    img : (M, N, D) ndarray
        The updated image.

    Examples
    --------
    >>> from skimage.draw import line, set_color
    >>> img = np.zeros((10, 10), dtype=np.uint8)
    >>> rr, cc = line(1, 1, 20, 20)
    >>> set_color(img, (rr, cc), 1)
    >>> img
    array([[0, 0, 0, 0, 0, 0, 0, 0, 0, 0],
           [0, 1, 0, 0, 0, 0, 0, 0, 0, 0],
           [0, 0, 1, 0, 0, 0, 0, 0, 0, 0],
           [0, 0, 0, 1, 0, 0, 0, 0, 0, 0],
           [0, 0, 0, 0, 1, 0, 0, 0, 0, 0],
           [0, 0, 0, 0, 0, 1, 0, 0, 0, 0],
           [0, 0, 0, 0, 0, 0, 1, 0, 0, 0],
           [0, 0, 0, 0, 0, 0, 0, 1, 0, 0],
           [0, 0, 0, 0, 0, 0, 0, 0, 1, 0],
           [0, 0, 0, 0, 0, 0, 0, 0, 0, 1]], dtype=uint8)

    """
    rr, cc = coords

    if img.ndim == 2:
        img = img[..., np.newaxis]

    color = np.array(color, ndmin=1, copy=False)

    if img.shape[-1] != color.shape[-1]:
        raise ValueError('Color shape ({}) must match last '
                         'image dimension ({}).'.format(color.shape[0],
                                                        img.shape[-1]))

    if np.isscalar(alpha):
        # Can be replaced by ``full_like`` when numpy 1.8 becomes
        # minimum dependency
        alpha = np.ones_like(rr) * alpha

    rr, cc, alpha = _coords_inside_image(rr, cc, img.shape, val=alpha)

    alpha = alpha[..., np.newaxis]

    color = color * alpha
    vals = img[rr, cc] * (1 - alpha)

    img[rr, cc] = vals + color


def line(r0, c0, r1, c1):
    """Generate line pixel coordinates.

    Parameters
    ----------
    r0, c0 : int
        Starting position (row, column).
    r1, c1 : int
        End position (row, column).

    Returns
    -------
    rr, cc : (N,) ndarray of int
        Indices of pixels that belong to the line.
        May be used to directly index into an array, e.g.
        ``img[rr, cc] = 1``.

    Notes
    -----
    Anti-aliased line generator is available with `line_aa`.

    Examples
    --------
    >>> from skimage.draw import line
    >>> img = np.zeros((10, 10), dtype=np.uint8)
    >>> rr, cc = line(1, 1, 8, 8)
    >>> img[rr, cc] = 1
    >>> img
    array([[0, 0, 0, 0, 0, 0, 0, 0, 0, 0],
           [0, 1, 0, 0, 0, 0, 0, 0, 0, 0],
           [0, 0, 1, 0, 0, 0, 0, 0, 0, 0],
           [0, 0, 0, 1, 0, 0, 0, 0, 0, 0],
           [0, 0, 0, 0, 1, 0, 0, 0, 0, 0],
           [0, 0, 0, 0, 0, 1, 0, 0, 0, 0],
           [0, 0, 0, 0, 0, 0, 1, 0, 0, 0],
           [0, 0, 0, 0, 0, 0, 0, 1, 0, 0],
           [0, 0, 0, 0, 0, 0, 0, 0, 1, 0],
           [0, 0, 0, 0, 0, 0, 0, 0, 0, 0]], dtype=uint8)
    """
    return _line(r0, c0, r1, c1)


def line_aa(r0, c0, r1, c1):
    """Generate anti-aliased line pixel coordinates.

    Parameters
    ----------
    r0, c0 : int
        Starting position (row, column).
    r1, c1 : int
        End position (row, column).

    Returns
    -------
    rr, cc, val : (N,) ndarray (int, int, float)
        Indices of pixels (`rr`, `cc`) and intensity values (`val`).
        ``img[rr, cc] = val``.

    References
    ----------
    .. [1] A Rasterizing Algorithm for Drawing Curves, A. Zingl, 2012
           http://members.chello.at/easyfilter/Bresenham.pdf

    Examples
    --------
    >>> from skimage.draw import line_aa
    >>> img = np.zeros((10, 10), dtype=np.uint8)
    >>> rr, cc, val = line_aa(1, 1, 8, 8)
    >>> img[rr, cc] = val * 255
    >>> img
    array([[  0,   0,   0,   0,   0,   0,   0,   0,   0,   0],
           [  0, 255,  74,   0,   0,   0,   0,   0,   0,   0],
           [  0,  74, 255,  74,   0,   0,   0,   0,   0,   0],
           [  0,   0,  74, 255,  74,   0,   0,   0,   0,   0],
           [  0,   0,   0,  74, 255,  74,   0,   0,   0,   0],
           [  0,   0,   0,   0,  74, 255,  74,   0,   0,   0],
           [  0,   0,   0,   0,   0,  74, 255,  74,   0,   0],
           [  0,   0,   0,   0,   0,   0,  74, 255,  74,   0],
           [  0,   0,   0,   0,   0,   0,   0,  74, 255,   0],
           [  0,   0,   0,   0,   0,   0,   0,   0,   0,   0]], dtype=uint8)
    """
    return _line_aa(r0, c0, r1, c1)


def polygon(r, c, shape=None):
    """Generate coordinates of pixels within polygon.

    Parameters
    ----------
    r : (N,) ndarray
        Row coordinates of vertices of polygon.
    c : (N,) ndarray
        Column coordinates of vertices of polygon.
    shape : tuple, optional
        Image shape which is used to determine the maximum extent of output
        pixel coordinates. This is useful for polygons that exceed the image
        size. If None, the full extent of the polygon is used.

    Returns
    -------
    rr, cc : ndarray of int
        Pixel coordinates of polygon.
        May be used to directly index into an array, e.g.
        ``img[rr, cc] = 1``.

    Examples
    --------
    >>> from skimage.draw import polygon
    >>> img = np.zeros((10, 10), dtype=np.uint8)
    >>> r = np.array([1, 2, 8, 1])
    >>> c = np.array([1, 7, 4, 1])
    >>> rr, cc = polygon(r, c)
    >>> img[rr, cc] = 1
    >>> img
    array([[0, 0, 0, 0, 0, 0, 0, 0, 0, 0],
           [0, 0, 0, 0, 0, 0, 0, 0, 0, 0],
           [0, 0, 1, 1, 1, 1, 1, 0, 0, 0],
           [0, 0, 1, 1, 1, 1, 1, 0, 0, 0],
           [0, 0, 0, 1, 1, 1, 0, 0, 0, 0],
           [0, 0, 0, 1, 1, 1, 0, 0, 0, 0],
           [0, 0, 0, 0, 1, 0, 0, 0, 0, 0],
           [0, 0, 0, 0, 1, 0, 0, 0, 0, 0],
           [0, 0, 0, 0, 0, 0, 0, 0, 0, 0],
           [0, 0, 0, 0, 0, 0, 0, 0, 0, 0]], dtype=uint8)

    """
    return _polygon(r, c, shape)


def circle_perimeter(r, c, radius, method='bresenham', shape=None):
    """Generate circle perimeter coordinates.

    Parameters
    ----------
    r, c : int
        Centre coordinate of circle.
    radius: int
        Radius of circle.
    method : {'bresenham', 'andres'}, optional
        bresenham : Bresenham method (default)
        andres : Andres method
    shape : tuple, optional
        Image shape which is used to determine the maximum extent of output
        pixel coordinates. This is useful for circles that exceed the image
        size. If None, the full extent of the circle is used.

    Returns
    -------
    rr, cc : (N,) ndarray of int
        Bresenham and Andres' method:
        Indices of pixels that belong to the circle perimeter.
        May be used to directly index into an array, e.g.
        ``img[rr, cc] = 1``.

    Notes
    -----
    Andres method presents the advantage that concentric
    circles create a disc whereas Bresenham can make holes. There
    is also less distortions when Andres circles are rotated.
    Bresenham method is also known as midpoint circle algorithm.
    Anti-aliased circle generator is available with `circle_perimeter_aa`.

    References
    ----------
    .. [1] J.E. Bresenham, "Algorithm for computer control of a digital
           plotter", IBM Systems journal, 4 (1965) 25-30.
    .. [2] E. Andres, "Discrete circles, rings and spheres", Computers &
           Graphics, 18 (1994) 695-706.

    Examples
    --------
    >>> from skimage.draw import circle_perimeter
    >>> img = np.zeros((10, 10), dtype=np.uint8)
    >>> rr, cc = circle_perimeter(4, 4, 3)
    >>> img[rr, cc] = 1
    >>> img
    array([[0, 0, 0, 0, 0, 0, 0, 0, 0, 0],
           [0, 0, 0, 1, 1, 1, 0, 0, 0, 0],
           [0, 0, 1, 0, 0, 0, 1, 0, 0, 0],
           [0, 1, 0, 0, 0, 0, 0, 1, 0, 0],
           [0, 1, 0, 0, 0, 0, 0, 1, 0, 0],
           [0, 1, 0, 0, 0, 0, 0, 1, 0, 0],
           [0, 0, 1, 0, 0, 0, 1, 0, 0, 0],
           [0, 0, 0, 1, 1, 1, 0, 0, 0, 0],
           [0, 0, 0, 0, 0, 0, 0, 0, 0, 0],
           [0, 0, 0, 0, 0, 0, 0, 0, 0, 0]], dtype=uint8)
    """
    return _circle_perimeter(r, c, radius, method, shape)


def circle_perimeter_aa(r, c, radius, shape=None):
    """Generate anti-aliased circle perimeter coordinates.

    Parameters
    ----------
    r, c : int
        Centre coordinate of circle.
    radius: int
        Radius of circle.
    shape : tuple, optional
        Image shape which is used to determine the maximum extent of output
        pixel coordinates. This is useful for circles that exceed the image
        size. If None, the full extent of the circle is used.

    Returns
    -------
    rr, cc, val : (N,) ndarray (int, int, float)
        Indices of pixels (`rr`, `cc`) and intensity values (`val`).
        ``img[rr, cc] = val``.

    Notes
    -----
    Wu's method draws anti-aliased circle. This implementation doesn't use
    lookup table optimization.

    References
    ----------
    .. [1] X. Wu, "An efficient antialiasing technique", In ACM SIGGRAPH
           Computer Graphics, 25 (1991) 143-152.

    Examples
    --------
    >>> from skimage.draw import circle_perimeter_aa
    >>> img = np.zeros((10, 10), dtype=np.uint8)
    >>> rr, cc, val = circle_perimeter_aa(4, 4, 3)
    >>> img[rr, cc] = val * 255
    >>> img
    array([[  0,   0,   0,   0,   0,   0,   0,   0,   0,   0],
           [  0,   0,  60, 211, 255, 211,  60,   0,   0,   0],
           [  0,  60, 194,  43,   0,  43, 194,  60,   0,   0],
           [  0, 211,  43,   0,   0,   0,  43, 211,   0,   0],
           [  0, 255,   0,   0,   0,   0,   0, 255,   0,   0],
           [  0, 211,  43,   0,   0,   0,  43, 211,   0,   0],
           [  0,  60, 194,  43,   0,  43, 194,  60,   0,   0],
           [  0,   0,  60, 211, 255, 211,  60,   0,   0,   0],
           [  0,   0,   0,   0,   0,   0,   0,   0,   0,   0],
           [  0,   0,   0,   0,   0,   0,   0,   0,   0,   0]], dtype=uint8)
    """
    return _circle_perimeter_aa(r, c, radius, shape)


def ellipse_perimeter(r, c, r_radius, c_radius, orientation=0, shape=None):
    """Generate ellipse perimeter coordinates.

    Parameters
    ----------
    r, c : int
        Centre coordinate of ellipse.
    r_radius, c_radius : int
        Minor and major semi-axes. ``(r/r_radius)**2 + (c/c_radius)**2 = 1``.
    orientation : double, optional
        Major axis orientation in clockwise direction as radians.
    shape : tuple, optional
        Image shape which is used to determine the maximum extent of output
        pixel coordinates. This is useful for ellipses that exceed the image
        size. If None, the full extent of the ellipse is used.

    Returns
    -------
    rr, cc : (N,) ndarray of int
        Indices of pixels that belong to the ellipse perimeter.
        May be used to directly index into an array, e.g.
        ``img[rr, cc] = 1``.

    References
    ----------
    .. [1] A Rasterizing Algorithm for Drawing Curves, A. Zingl, 2012
           http://members.chello.at/easyfilter/Bresenham.pdf

    Examples
    --------
    >>> from skimage.draw import ellipse_perimeter
    >>> img = np.zeros((10, 10), dtype=np.uint8)
    >>> rr, cc = ellipse_perimeter(5, 5, 3, 4)
    >>> img[rr, cc] = 1
    >>> img
    array([[0, 0, 0, 0, 0, 0, 0, 0, 0, 0],
           [0, 0, 0, 0, 0, 0, 0, 0, 0, 0],
           [0, 0, 0, 1, 1, 1, 1, 1, 0, 0],
           [0, 0, 1, 0, 0, 0, 0, 0, 1, 0],
           [0, 1, 0, 0, 0, 0, 0, 0, 0, 1],
           [0, 1, 0, 0, 0, 0, 0, 0, 0, 1],
           [0, 1, 0, 0, 0, 0, 0, 0, 0, 1],
           [0, 0, 1, 0, 0, 0, 0, 0, 1, 0],
           [0, 0, 0, 1, 1, 1, 1, 1, 0, 0],
           [0, 0, 0, 0, 0, 0, 0, 0, 0, 0]], dtype=uint8)
    """
    return _ellipse_perimeter(r, c, r_radius, c_radius, orientation, shape)


def bezier_curve(r0, c0, r1, c1, r2, c2, weight, shape=None):
    """Generate Bezier curve coordinates.

    Parameters
    ----------
    r0, c0 : int
        Coordinates of the first control point.
    r1, c1 : int
        Coordinates of the middle control point.
    r2, c2 : int
        Coordinates of the last control point.
    weight : double
        Middle control point weight, it describes the line tension.
    shape : tuple, optional
        Image shape which is used to determine the maximum extent of output
        pixel coordinates. This is useful for curves that exceed the image
        size. If None, the full extent of the curve is used.

    Returns
    -------
    rr, cc : (N,) ndarray of int
        Indices of pixels that belong to the Bezier curve.
        May be used to directly index into an array, e.g.
        ``img[rr, cc] = 1``.

    Notes
    -----
    The algorithm is the rational quadratic algorithm presented in
    reference [1]_.

    References
    ----------
    .. [1] A Rasterizing Algorithm for Drawing Curves, A. Zingl, 2012
           http://members.chello.at/easyfilter/Bresenham.pdf

    Examples
    --------
    >>> import numpy as np
    >>> from skimage.draw import bezier_curve
    >>> img = np.zeros((10, 10), dtype=np.uint8)
    >>> rr, cc = bezier_curve(1, 5, 5, -2, 8, 8, 2)
    >>> img[rr, cc] = 1
    >>> img
    array([[0, 0, 0, 0, 0, 0, 0, 0, 0, 0],
           [0, 0, 0, 0, 0, 1, 0, 0, 0, 0],
           [0, 0, 0, 1, 1, 0, 0, 0, 0, 0],
           [0, 0, 1, 0, 0, 0, 0, 0, 0, 0],
           [0, 1, 0, 0, 0, 0, 0, 0, 0, 0],
           [0, 1, 0, 0, 0, 0, 0, 0, 0, 0],
           [0, 0, 1, 1, 0, 0, 0, 0, 0, 0],
           [0, 0, 0, 0, 1, 1, 1, 0, 0, 0],
           [0, 0, 0, 0, 0, 0, 0, 1, 1, 0],
           [0, 0, 0, 0, 0, 0, 0, 0, 0, 0]], dtype=uint8)
    """
    return _bezier_curve(r0, c0, r1, c1, r2, c2, weight, shape)<|MERGE_RESOLUTION|>--- conflicted
+++ resolved
@@ -8,30 +8,9 @@
                     _bezier_curve)
 
 
-def _ellipse_in_shape(shape, center, radiuses, orientation=0.):
-    """ Generate coordinates of points within ellipse bounded by shape.
-    see: http://www.maa.org/external_archive/joma/Volume8/Kalman/General.html
-
-    :param shape: (int, int) shape of image
-    :param center: (float, float) position of center
-    :param radiuses: (float, float) size of the two half axis
-    :param orientation: float, orientation in radians in range (0, PI/2)
-    :return: [int], [int] coordinates of ellipse
-    """
+def _ellipse_in_shape(shape, center, radiuses):
+    """Generate coordinates of points within ellipse bounded by shape."""
     r_lim, c_lim = np.ogrid[0:float(shape[0]), 0:float(shape[1])]
-<<<<<<< HEAD
-    r, c = center
-    ry, rx = radiuses
-    orientation = orientation % (np.pi / 2.)
-    sin_alpha, cos_alpha = np.sin(orientation), np.cos(orientation)
-    x, y = (r_lim - r), (c_lim - c)
-    distances = ((x * cos_alpha + y * sin_alpha) / ry) ** 2 \
-                + ((x * sin_alpha + y * cos_alpha) / rx) ** 2
-    return np.nonzero(distances < 1)
-
-
-def ellipse(r, c, yradius, xradius, shape=None, orientation=0.):
-=======
     r_o, c_o = center
     r_r, c_r = radiuses
     distances = ((r_lim - r_o) / r_r) ** 2 + ((c_lim - c_o) / c_r) ** 2
@@ -39,12 +18,7 @@
 
 
 def ellipse(r, c, r_radius, c_radius, shape=None):
->>>>>>> 86edbf08
     """Generate coordinates of pixels within ellipse.
-
-    The ellipse equation:
-    ``((x * cos(alpha) + y * sin(alpha)) / xradius) ** 2
-                + ((x * sin(alpha) + y * cos(alpha)) / yradius) ** 2 = 1``
 
     Parameters
     ----------
@@ -53,18 +27,9 @@
     r_radius, c_radius : double
         Minor and major semi-axes. ``(r/r_radius)**2 + (c/c_radius)**2 = 1``.
     shape : tuple, optional
-<<<<<<< HEAD
-        Image shape which is used to determine the maximum extent of output pixel
-        coordinates. This is useful for ellipses which exceed the image size.
-        By default the full extent of the ellipse are used.
-    orientation : float, optional (default 0.)
-        Set the ellipse orientation (rotation) in range (0, PI/2)
-        in contra clock wise direction, so 90 degree means swap ellipse axis
-=======
         Image shape which is used to determine the maximum extent of output
         pixel coordinates. This is useful for ellipses that exceed the image
         size. If None, the full extent of the ellipse is used.
->>>>>>> 86edbf08
 
     Returns
     -------
@@ -91,39 +56,15 @@
            [0, 0, 0, 0, 0, 0, 0, 0, 0, 0],
            [0, 0, 0, 0, 0, 0, 0, 0, 0, 0]], dtype=uint8)
 
-    >>> img = np.zeros((10, 12), dtype=np.uint8)
-    >>> rr, cc = ellipse(5, 6, 3, 4, orientation=np.deg2rad(30))
-    >>> img[rr, cc] = 1
-    >>> img
-    array([[0, 0, 0, 0, 0, 0, 0, 0, 0, 0, 0, 0],
-           [0, 0, 0, 0, 0, 0, 0, 0, 0, 0, 0, 0],
-           [0, 0, 0, 0, 0, 0, 1, 1, 1, 1, 1, 0],
-           [0, 0, 0, 0, 0, 1, 1, 1, 1, 1, 1, 0],
-           [0, 0, 0, 0, 1, 1, 1, 1, 1, 1, 1, 0],
-           [0, 0, 0, 1, 1, 1, 1, 1, 1, 1, 0, 0],
-           [0, 0, 1, 1, 1, 1, 1, 1, 1, 0, 0, 0],
-           [0, 0, 1, 1, 1, 1, 1, 1, 0, 0, 0, 0],
-           [0, 0, 1, 1, 1, 1, 1, 0, 0, 0, 0, 0],
-           [0, 0, 0, 0, 0, 0, 0, 0, 0, 0, 0, 0]], dtype=uint8)
-
     """
 
     center = np.array([r, c])
-<<<<<<< HEAD
-    radiuses = np.array([yradius, xradius])
-    # allow just rotation with in range 90 degree
-    orientation = orientation % (np.pi / 2.)
-=======
     radiuses = np.array([r_radius, c_radius])
->>>>>>> 86edbf08
-
-    # The upper_left and lower_right corners of the smallest rectangle
-    # containing the ellipse.
-    radiuses_yrot = max([yradius * np.sin(orientation), xradius * np.cos(orientation)])
-    radiuses_xrot = max([yradius * np.cos(orientation), xradius * np.sin(orientation)])
-    radiuses_rot = np.array([radiuses_yrot, radiuses_xrot])
-    upper_left = np.ceil(center - radiuses_rot).astype(int)
-    lower_right = np.floor(center + radiuses_rot).astype(int)
+
+    # The upper_left and lower_right corners of the
+    # smallest rectangle containing the ellipse.
+    upper_left = np.ceil(center - radiuses).astype(int)
+    lower_right = np.floor(center + radiuses).astype(int)
 
     if shape is not None:
         # Constrain upper_left and lower_right by shape boundary.
@@ -133,8 +74,7 @@
     shifted_center = center - upper_left
     bounding_shape = lower_right - upper_left + 1
 
-    rr, cc = _ellipse_in_shape(bounding_shape, shifted_center, radiuses,
-                               orientation)
+    rr, cc = _ellipse_in_shape(bounding_shape, shifted_center, radiuses)
     rr.flags.writeable = True
     cc.flags.writeable = True
     rr += upper_left[0]
